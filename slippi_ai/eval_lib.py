--- conflicted
+++ resolved
@@ -566,13 +566,11 @@
     self.start = self._agent.start
     self.stop = self._agent.stop
 
-<<<<<<< HEAD
+    self._observation_filter = observations.build_observation_filter(
+        self._agent.observation_config)
+
   def set_ports(self, port: int, opponent_port: int):
     self.players = (port, opponent_port)
-=======
-    self._observation_filter = observations.build_observation_filter(
-        self._agent.observation_config)
->>>>>>> 1a163d80
 
   def set_controller(self, controller: melee.Controller):
     if controller.port != self._port:
@@ -707,7 +705,7 @@
 
   @classmethod
   def from_checkpoint(cls, path: str) -> 'AgentSummary':
-    combined_state = load_state(path)
+    combined_state = saving.load_state_from_disk(path)
     config = combined_state['config']
     character = get_single_character(config)
 
