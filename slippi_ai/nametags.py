"""Track known player nametags and connect codes."""

from typing import Optional

import melee

DEFAULT_NAME = 'Master Player'
NAME_UNKNOWN = ''

def get_player(raw: str) -> Optional[str]:
  """The convention for personal dumps is Players/NAME/..."""
  if raw.startswith('Players/'):
    return raw.split('/')[1]
  return None

# Some player dumps have a lot of local games with no name or code.
# For such players, we assume any game with that player's main is them.
PLAYER_MAINS = {
    ('Solobattle', melee.Character.JIGGLYPUFF),
    ('Franz', melee.Character.DOC),
}

def name_from_metadata(player_meta: dict, raw: Optional[str] = None) -> str:
  netplay = player_meta['netplay']

  if netplay is not None:
    # Player dumps will have netplay codes, while the ranked-anonymized dumps
    # have an empty code and the name set to "Platinum/Diamond/Master Player".
    if netplay['code']:
      # Internally, connect codes use the Shift-JIS hash sign.
      return netplay['code'].replace('＃', '#')

    if netplay['name']:
      return netplay['name']

  if raw:
    player_name = get_player(raw)
    if player_name:
      char = melee.Character(player_meta['character'])
      if (player_name, char) in PLAYER_MAINS:
        return player_name

  # Offline games (e.g. tournaments)
  if player_meta['name_tag']:
    return player_meta['name_tag']

  return NAME_UNKNOWN

# TODO: we could scrape code -> ELO from the slippi website?

# TODO: put this in a json?
NAME_GROUPS = [
  ('Mang0', 'mang', 'mang0', 'MANG#0'),
  ('Zain', 'zain', 'DontTestMe', 'ZAIN#0', 'DTM#664'),
  ('Cody', 'iBDW', 'cody', 'IBDW#0', 'IBDW#734', 'JBDW#120'),
  ('S2J', 'Mr Plow', 'John Redcorn', 'SSJ#998'),
  ('Amsa', 'AMSA#0'),
  ('Phillip AI', 'PHAI#591'),
  ('Hax', 'XX#02', 'HAX#472'),
  ('Aklo', 'AKLO#381', 'AKLO#239'),
  ('Morsecode', 'MORS#762'),
  ('YCZ6', 'YCZ#667', 'YCZ#6', 'WH#0'),
  ('BBB', 'BBB#960'),
  ('Kodorin', 'KOD#0', '8#9'),
  ('SFAT', 'SFAT#9', 'OHMA#175', 'SFAT#99', 'SFAT#783'),
  ('Solobattle', '666#666', 'SOLO#735'),  # NOTE: many Solobattle games have no name
  ('Frenzy', 'FRNZ#141'),
  ('Gosu', 'WIZZ#310'),
  # Most Franz games are local with no name; for those we assume any Dr. Mario is Franz.
  ('Franz', 'XELA#158', 'PLATO#0'),
  ('Isdsar', 'ISDS#767'),
<<<<<<< HEAD
=======
  ('Wizzrobe', 'WIZY#0'),
  ('Hungrybox', 'HBOX#305', 'hbox'),
  ('Ginger', 'GING#345'),
  ('DruggedFox', 'SAMI#669'),
  ('KJH', 'KJH#23'),
  ('BillyBoPeep', 'BILLY#0'),
  ('Spark', 'ZAID#0'),
  ('Trif', 'TRIF#0', 'TRIF#268'),
  ('Inky', 'INKY#398'),  # Sheik Player from Nova Scotia
  ('JChu', 'JCHU#536'),
  ('Axe', 'AXE#845'),
  ('M2K', 'KOTU#737', 'CHU#352'),
  ('Siddward', 'SIDD#539'),  # Luigi main, 14K replays
  ('Kandayo', 'KAND#898'),  # Marth main, 4K replays

  # Don't have permission from these players yet.
  ('Ossify', 'OSSIFY#0'),
  ('Zamu', 'A#9'),
>>>>>>> 1a163d80
]

NAME_MAP: dict[str, str] = {}
for first, *rest in NAME_GROUPS:
  for name in rest:
    NAME_MAP[name] = first

def normalize_name(name):
  return NAME_MAP.get(name, name)

KNOWN_PLAYERS = {group[0] for group in NAME_GROUPS}

def is_known_player(name):
  return normalize_name(name) in KNOWN_PLAYERS

def max_name_code(name_map: dict[str, int]) -> int:
  return (max(name_map.values()) + 1) if name_map else 0

def name_encoder(name_map: dict[str, int]):
  missing_name_code = max_name_code(name_map)
  def encode_name(name: str) -> int:
    # Do we want to normalize here?
    return name_map.get(normalize_name(name), missing_name_code)
  return encode_name


BANNED_NAMES = {
    # Have asked not to be included in AI training
    'Mang0', 'Wizzrobe', 'Hungrybox',

    # Haven't asked yet, so don't train on for now.
    'Ossify',

    'Phillip AI',  # This is us!
}
for name in BANNED_NAMES:
  assert name in KNOWN_PLAYERS, name

def is_banned_name(name: str) -> bool:
  return normalize_name(name) in BANNED_NAMES

for name, _ in PLAYER_MAINS:
  assert name in KNOWN_PLAYERS, name<|MERGE_RESOLUTION|>--- conflicted
+++ resolved
@@ -69,8 +69,6 @@
   # Most Franz games are local with no name; for those we assume any Dr. Mario is Franz.
   ('Franz', 'XELA#158', 'PLATO#0'),
   ('Isdsar', 'ISDS#767'),
-<<<<<<< HEAD
-=======
   ('Wizzrobe', 'WIZY#0'),
   ('Hungrybox', 'HBOX#305', 'hbox'),
   ('Ginger', 'GING#345'),
@@ -89,7 +87,6 @@
   # Don't have permission from these players yet.
   ('Ossify', 'OSSIFY#0'),
   ('Zamu', 'A#9'),
->>>>>>> 1a163d80
 ]
 
 NAME_MAP: dict[str, str] = {}
