--- conflicted
+++ resolved
@@ -164,20 +164,13 @@
     self.agent_kwargs = agent_kwargs
     self.stop_requested = threading.Event()
 
-<<<<<<< HEAD
     if auto_character:
       agent_delay = auto_delay
     else:
-      agent_path = self.agent_kwargs['path']
-      agent_state = eval_lib.load_state(path=agent_path)
+      agent_state = saving.load_state_from_disk(self.agent_kwargs['path'])
       agent_config = flag_utils.dataclass_from_dict(
           train_lib.Config, agent_state['config'])
       agent_delay = agent_config.policy.delay
-=======
-    agent_state = eval_lib.load_state(self.agent_kwargs)
-    agent_config = flag_utils.dataclass_from_dict(
-        train_lib.Config, agent_state['config'])
->>>>>>> 1a163d80
 
     # Leave a local delay of 1 for async inference.
     target_delay = max(agent_delay - 1, 0)
@@ -433,13 +426,8 @@
 
     for agent in agents:
       path = os.path.join(self._models_path, agent)
-<<<<<<< HEAD
-      state = eval_lib.load_state(path=path)
+      state = saving.load_state_from_disk(path)
       state = {k: state[k] for k in keys if k in state}
-=======
-      state = saving.load_state_from_disk(path)
-      state = {k: state[k] for k in ['step', 'config', 'rl_config'] if k in state}
->>>>>>> 1a163d80
       self._models[agent] = state
 
     self._imitation_agents = eval_lib.get_imitation_agents(
